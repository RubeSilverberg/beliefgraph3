--- conflicted
+++ resolved
@@ -12,17 +12,28 @@
     }
   });
 
-  // Topological sort to ensure proper calculation order
-  const sortedNodes = topologicalSort(nodes, cy);
+  // Single pass calculation - all operations are deterministic
+  nodes.forEach(node => {
+      const type = (node.data('type') || '').toLowerCase();
+      const parentEdges = node.incomers('edge');
+      
+      // Handle root nodes (nodes with no parents)
+      if (parentEdges.length === 0) {
+        if (type === 'fact') {
+          // Facts use same high probability as lite mode for consistency
+          const explicitProb = node.data('explicitHeavyProb');
+          if (explicitProb !== undefined) {
+            node.data('heavyProb', explicitProb);
+          } else {
+            node.data('heavyProb', 0.995); // Match lite mode FACT_PROB
+          }
+        }
+        // Note: AND/OR/ASSERTION nodes with no parents keep their initialized 0.5 probability
+        return;
+      }
 
-  // Single-pass calculation in dependency order
-  sortedNodes.forEach(node => {
-    const newProb = calculateNodeMarginal(node, cy);
-    node.data('heavyProb', Math.max(0, Math.min(1, newProb)));
-  });
-}
+      let newProb = 0.5; // default if logic fails
 
-<<<<<<< HEAD
       if (type === 'and') {
         // AND node: product of parent probabilities
         newProb = parentEdges.toArray().reduce((acc, edge) => {
@@ -101,15 +112,6 @@
             const minBaseline = Math.min(...baselineVals);
             const maxBaseline = Math.max(...baselineVals);
 
-            console.log(`Debug baseline check for node ${node.id()}:`, {
-              numParents,
-              baselineVals: baselineVals.map(b => (b * 100).toFixed(1) + '%'),
-              minBaseline: (minBaseline * 100).toFixed(1) + '%',
-              maxBaseline: (maxBaseline * 100).toFixed(1) + '%',
-              relativeDiff: ((maxBaseline - minBaseline) / minBaseline).toFixed(3),
-              threshold: '0.05'
-            });
-
             if ((maxBaseline - minBaseline) / minBaseline > 0.05) {
               const message = `⚠️ Inconsistent Baselines Detected!\n\n` +
                 `Assertion node "${node.data('label') || node.id()}" has mismatched baseline probabilities:\n` +
@@ -118,12 +120,6 @@
                 `For accurate Naive Bayes calculations, all CPTs for the same target should have identical baselines.`;
               
               alert(message);
-              
-              console.warn(
-                `Inconsistent baselines for assertion node ${node.id()}:`,
-                baselineVals.map(b => (b * 100).toFixed(1) + '%'),
-                `(min: ${(minBaseline * 100).toFixed(1)}%, max: ${(maxBaseline * 100).toFixed(1)}%)`
-              );
             }
 
             let pChildTrue = 0;
@@ -164,143 +160,32 @@
           }
         }
       }
-=======
-function topologicalSort(nodes, cy) {
-  const visited = new Set();
-  const result = [];
->>>>>>> 94cebcc2
 
-  function dfsVisit(node) {
-    if (visited.has(node.id())) return;
-    
-    // Visit all children first (post-order traversal)
-    node.outgoers('edge').targets().forEach(child => {
-      if (nodes.includes(child)) {
-        dfsVisit(child);
-      }
+      const oldProb = node.data('heavyProb');
+      
+      // Clamp probability to valid range [0, 1]
+      newProb = Math.max(0, Math.min(1, newProb));
+      
+      node.data('heavyProb', newProb);
     });
-    
-    visited.add(node.id());
-    result.unshift(node); // Add to front for proper ordering
-  }
-
-  nodes.forEach(node => {
-    if (!visited.has(node.id())) {
-      dfsVisit(node);
-    }
-  });
-
-  return result;
 }
 
-function calculateNodeMarginal(node, cy) {
-  const type = (node.data('type') || '').toLowerCase();
-  const parentEdges = node.incomers('edge');
-  
-  // Root nodes (no parents)
-  if (parentEdges.length === 0) {
-    if (type === 'fact') {
-      const explicitProb = node.data('explicitHeavyProb');
-      return explicitProb !== undefined ? explicitProb : 0.995;
-    }
-    return 0.5; // Default for isolated AND/OR/ASSERTION nodes
+// Helper unchanged, just reprinted for clarity:
+export function getConditionalProbs(edge) {
+  const cpt = edge.data('cpt') || {};
+  if (cpt.inverse) {
+    return {
+      parentTrue: cpt.condFalse,
+      parentFalse: cpt.condTrue,
+      baseline: cpt.baseline,
+    };
+  } else {
+    return {
+      parentTrue: cpt.condTrue,
+      parentFalse: cpt.condFalse,
+      baseline: cpt.baseline,
+    };
   }
-
-  // Calculate based on node type
-  if (type === 'and') {
-    return calculateAndMarginal(parentEdges);
-  } else if (type === 'or') {
-    return calculateOrMarginal(parentEdges);
-  } else if (type === 'assertion') {
-    return calculateNaiveBayesMarginal(parentEdges);
-  }
-  
-  return 0.5; // Fallback
 }
 
-function calculateAndMarginal(parentEdges) {
-  // AND node: product of parent probabilities
-  return parentEdges.toArray().reduce((acc, edge) => {
-    let parentProb = edge.source().data('heavyProb') ?? 0.5;
-    
-    // Check for inverse relationship (NOT) - heavy mode uses cpt.inverse
-    const cpt = edge.data('cpt') || {};
-    if (cpt.inverse) {
-      parentProb = 1 - parentProb;
-    }
-    
-    return acc * parentProb;
-  }, 1);
-}
-
-function calculateOrMarginal(parentEdges) {
-  // OR node: 1 - product of (1 - parent probabilities)
-  return 1 - parentEdges.toArray().reduce((acc, edge) => {
-    let parentProb = edge.source().data('heavyProb') ?? 0.5;
-    
-    // Check for inverse relationship (NOT) - heavy mode uses cpt.inverse
-    const cpt = edge.data('cpt') || {};
-    if (cpt.inverse) {
-      parentProb = 1 - parentProb;
-    }
-    
-    return acc * (1 - parentProb);
-  }, 1);
-}
-
-function calculateNaiveBayesMarginal(parentEdges) {
-  const validEdges = parentEdges.toArray().filter(edge => {
-    const cpt = edge.data('cpt');
-    return cpt && typeof cpt.condTrue === 'number' && typeof cpt.condFalse === 'number';
-  });
-  
-  if (validEdges.length === 0) return 0.5;
-  
-  // Get baseline from first edge's CPT (all edges should have same baseline for this node)
-  // If baseline not set, default to 50% for consistency with current assertion node initialization
-  const firstCpt = validEdges[0].data('cpt');
-  const baseline = (typeof firstCpt.baseline === 'number') ? firstCpt.baseline / 100 : 0.5;
-  
-  if (validEdges.length === 1) {
-    // Single parent case: standard Bayesian calculation
-    const edge = validEdges[0];
-    const cpt = edge.data('cpt');
-    const parentMarginal = edge.source().data('heavyProb') ?? 0.5; // Use computed marginal
-    
-    const pChildTrue_ParentTrue = Math.min(Math.max(cpt.condTrue / 100, 0.001), 0.999);
-    const pChildTrue_ParentFalse = Math.min(Math.max(cpt.condFalse / 100, 0.001), 0.999);
-    
-    // Direct calculation - CPT values already encode the relationship direction
-    return pChildTrue_ParentTrue * parentMarginal + 
-           pChildTrue_ParentFalse * (1 - parentMarginal);
-  }
-  
-  // Multiple parents: Naive Bayes assumption (conditional independence)
-  // Start with baseline as prior probability in log-odds space
-  const baselineOdds = baseline / (1 - baseline);
-  let logOdds = Math.log(Math.max(baselineOdds, 0.001)); // Start with baseline prior
-  
-  validEdges.forEach(edge => {
-    const cpt = edge.data('cpt');
-    const parentMarginal = edge.source().data('heavyProb') ?? 0.5; // Use computed marginal
-    
-    const pChildTrue_ParentTrue = Math.min(Math.max(cpt.condTrue / 100, 0.001), 0.999);
-    const pChildTrue_ParentFalse = Math.min(Math.max(cpt.condFalse / 100, 0.001), 0.999);
-    
-    // Calculate likelihood contribution - no inverse handling needed
-    const pChildTrue_GivenThisParent = pChildTrue_ParentTrue * parentMarginal + 
-                                      pChildTrue_ParentFalse * (1 - parentMarginal);
-    const pChildFalse_GivenThisParent = 1 - pChildTrue_GivenThisParent;
-    
-    // Add this parent's log-likelihood ratio to total evidence
-    const likelihoodRatio = pChildTrue_GivenThisParent / Math.max(pChildFalse_GivenThisParent, 0.001);
-    logOdds += Math.log(Math.max(likelihoodRatio, 0.001)); // Epsilon protection
-  });
-  
-  // Convert log-odds back to probability
-  const odds = Math.exp(logOdds);
-  return odds / (1 + odds);
-}
-
-// Make the function available globally
 window.propagateBayesHeavy = propagateBayesHeavy;